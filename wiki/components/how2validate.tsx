"use client"

import { useState } from "react"
import { Textarea } from "@/components/ui/textarea"
import { Tabs } from "./sections/tabs"
import { TxtSection } from "./sections/text-section"
import { ValidationForm } from "./sections/validations"
import { Foo } from "./sections/footer"
import { Faq } from "./sections/faq"
import { Header } from "./sections/header"
import CodeBlock from "./sections/code-snippet"
import { apiParams, apiParamsRec, apiPyParamsRec, apiPyReturns, apiReturns, cliString, codeStringJS, ex1, ex2, pyString, resStatus, secret } from "@/mocks/code-blocks"
import RingBullet from "./sections/text-bulletin"
import { Readme } from "./sections/readme"

export function How2validate() {
  const [theme, setTheme] = useState<"light" | "dark">("light")

  const toggleTheme = () => {    
    setTheme(theme === "light" ? "dark" : "light")
  }

  const items = [
    'Item 1: This is a description for item 1.',
    'Item 2: This is a description for item 2.',
    'Item 3: This is a description for item 3.',
  ];

  return (
    <div className={`min-h-screen ${theme === "dark" ? "dark" : ""}`}>
      <div className="bg-background text-foreground">
        <header className="border-b">
          <Header theme={theme} onChange={()=>{toggleTheme()}}/>
        </header>

        <main className="container mx-auto px-4 py-8">
          <div className="text-center mb-8">
            <h1 className="text-3xl font-bold mb-2">How2Validate</h1>
            <p className="text-muted-foreground">A CLI tool to validate secrets for different services.</p>
          </div>

          <Tabs />

          <section className="mb-8" id="intro">
            <TxtSection sectionTitle={"What is How2Validate"} infoTxt={"Welcome to How2Validate — your security-focused tool for validating sensitive secrets. Whether you're a developer, security professional, or DevOps engineer, How2Validate ensures that your API keys, tokens, and other sensitive information are authentic and secure by verifying them against official provider endpoints."} />
          </section>

          <section className="mb-8" id="summary">
            <TxtSection sectionTitle={"Quick Summary"} infoTxt={""} />
          </section>
          <section className="mb-8" id="spec">
            <TxtSection sectionTitle={"Full Specification"} infoTxt={""} />
          </section>

<<<<<<< HEAD
          <section className="mb-8 lg:mx-auto" id="readme">
            <Readme />
=======
          <section className="mb-8" id="version">
            <TxtSection sectionTitle={"Versions"} infoTxt={""} />
          </section>


          <h3 className="text-2xl font-bold mb-4">Validate Secret</h3>
          <section className="mb-8 lg:w-[70%] lg:mx-auto" id="validate">
            <ValidationForm />
>>>>>>> ebaff7cc
          </section>

          <section className="mb-8" id="faq">
            <Faq/>
          </section>

          <section className="mb-8" id="contibute">
            <h3 className="text-2xl font-bold mb-4">Contribute</h3>
            <Textarea rows={6} />
          </section>
        </main>

        <footer className="border-t">
          <Foo />
        </footer>
      </div>
    </div>
  )
}<|MERGE_RESOLUTION|>--- conflicted
+++ resolved
@@ -52,19 +52,8 @@
             <TxtSection sectionTitle={"Full Specification"} infoTxt={""} />
           </section>
 
-<<<<<<< HEAD
           <section className="mb-8 lg:mx-auto" id="readme">
             <Readme />
-=======
-          <section className="mb-8" id="version">
-            <TxtSection sectionTitle={"Versions"} infoTxt={""} />
-          </section>
-
-
-          <h3 className="text-2xl font-bold mb-4">Validate Secret</h3>
-          <section className="mb-8 lg:w-[70%] lg:mx-auto" id="validate">
-            <ValidationForm />
->>>>>>> ebaff7cc
           </section>
 
           <section className="mb-8" id="faq">
